--- conflicted
+++ resolved
@@ -62,20 +62,13 @@
         await connection.post(request42)
 
 
-<<<<<<< HEAD
 @pytest.mark.server_flavor("terminates-connection")
 async def test_termination(connection, request42):
-=======
-async def test_termination(terminating_server, connection, request42):
->>>>>>> 7bb2e9e6
     """Observed connection outcomes, so far:
     * Closed('ErrorCodes.NO_ERROR')
     * Closed('[Errno 54] Connection reset by peer')
     * Closed('Server closed the connection')
-<<<<<<< HEAD
     * Closed('0') means ErrorCodes.NO_ERROR
-=======
->>>>>>> 7bb2e9e6
     """
     match = re.compile(
         "ErrorCodes.NO_ERROR|Connection reset by peer|Server closed the connection|0"
