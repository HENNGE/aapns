--- conflicted
+++ resolved
@@ -8,10 +8,7 @@
 from signal import SIGTERM
 
 import pytest
-<<<<<<< HEAD
 from aiohttp import web
-=======
->>>>>>> 7bb2e9e6
 
 import aapns.api
 import aapns.config
@@ -52,30 +49,7 @@
     await site.start()
     own_port = site._server.sockets[0].getsockname()[1]
     try:
-<<<<<<< HEAD
         yield own_port, fut
-=======
-        output = []
-        collectors = (
-            create_task(collect(server.stdout, "server:stdout", output)),
-            create_task(collect(server.stderr, "server:stderr", output)),
-        )
-        try:
-            for delay in (2**i for i in range(-10, 3)):  # max 8s total
-                await sleep(delay)
-                if "exit status" in " ".join(output):
-                    raise OSError(f"test server {flavour!r} crashed")
-                if "Serving on" in " ".join(output):
-                    break
-            else:
-                raise TimeoutError(f"test server {flavour!r} did not come up")
-            yield server
-        finally:
-            for c in collectors:
-                c.cancel()
-            with suppress(CancelledError):
-                await gather(*collectors)
->>>>>>> 7bb2e9e6
     finally:
         await runner.cleanup()
 
